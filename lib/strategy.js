/**
 * Module dependencies.
 */
var passport = require('passport-strategy')
<<<<<<< HEAD
  , util = require('util')
  , OTPAuth = require("otpauth");
=======
  , OTPAuth = require("otpauth")
  , util = require('util');
>>>>>>> 1d27ed66


/**
 * `Strategy` constructor.
 *
 * The TOTP authentication strategy authenticates requests based on the
 * TOTP value submitted through an HTML-based form.
 *
 * Applications must supply a `setup` callback which accepts `user`, and then
 * calls the `done` callback supplying a `key` and `period` used to verify the
 * TOTP value.
 *
 * Optionally, `options` can be used to change the fields in which the
 * credentials are found.
 *
 * Options:
 *   - `codeField`  field name where the HOTP value is found, defaults to _code_
 *   - `window`     size of time step delay window, defaults to 6
 *
 * Examples:
 *
 *     passport.use(new TotpStrategy(
 *       function(user, done) {
 *         TotpKey.findOne({ userId: user.id }, function (err, key) {
 *           if (err) { return done(err); }
 *           return done(null, key.key, key.period);
 *         });
 *       }
 *     ));
 *
 * References:
 *  - [TOTP: Time-Based One-Time Password Algorithm](http://tools.ietf.org/html/rfc6238)
 *  - [KeyUriFormat](https://code.google.com/p/google-authenticator/wiki/KeyUriFormat)
 *
 * @param {Object} options
 * @param {Function} setup
 * @api public
 */
function Strategy(options, setup) {
  if (typeof options == 'function') {
    setup = options;
    options = {};
  }

  this._codeField = options.codeField || 'code';
  this._window = options.window !== undefined ? options.window : 6;

  passport.Strategy.call(this);
  this._setup = setup;
  this.name = 'totp-test';
}

/**
 * Inherit from `passport.Strategy`.
 */
util.inherits(Strategy, passport.Strategy);

/**
 * Authenticate request based on TOTP values.
 *
 * @param {Object} req
 * @api protected
 */
<<<<<<< HEAD
Strategy.prototype.authenticate = function(req, options) {
  var token = lookup(req.body, this._codeField) || lookup(req.query, this._codeField);
  
  var self = this;
  this._setup(req, req.user, function(err, secret, period) {
=======
Strategy.prototype.authenticate = function (req, options) {
  var token = lookup(req.body, this._codeField) || lookup(req.query, this._codeField);

  var self = this;
  this._setup(req, req.user, function (err, secret, period) {
>>>>>>> 1d27ed66
    if (err) { return self.error(err); }

		// Create a new TOTP object.
		let totp = new OTPAuth.TOTP({
			// Algorithm used for the HMAC function.
			algorithm: "SHA1",
			// Length of the generated tokens.
			digits: 6,
			// Interval of time for which a token is valid, in seconds.
			period,
			// Arbitrary key encoded in Base32 or OTPAuth.Secret instance.
			secret, // or 'OTPAuth.Secret.fromBase32("NB2W45DFOIZA")'
		});
	
		// Validate a token (returns the token delta or null if it is not found in the
		// search window, in which case it should be considered invalid).
		let delta = totp.validate({ token, window: 1 });

		if (delta === null) {
			return self.fail();
<<<<<<< HEAD
		}	    

    return self.success(req.user);
  });
    
=======
		}	 

    return self.success(req.user);
  });


>>>>>>> 1d27ed66
  function lookup(obj, field) {
    if (!obj) { return null; }
    var chain = field.split(']').join('').split('[');
    for (var i = 0, len = chain.length; i < len; i++) {
      var prop = obj[chain[i]];
      if (typeof (prop) === 'undefined') { return null; }
      if (typeof (prop) !== 'object') { return prop; }
      obj = prop;
    }
    return null;
  }
}


/**
 * Expose `Strategy`.
 */
module.exports = Strategy;<|MERGE_RESOLUTION|>--- conflicted
+++ resolved
@@ -2,13 +2,8 @@
  * Module dependencies.
  */
 var passport = require('passport-strategy')
-<<<<<<< HEAD
-  , util = require('util')
-  , OTPAuth = require("otpauth");
-=======
   , OTPAuth = require("otpauth")
   , util = require('util');
->>>>>>> 1d27ed66
 
 
 /**
@@ -72,19 +67,11 @@
  * @param {Object} req
  * @api protected
  */
-<<<<<<< HEAD
-Strategy.prototype.authenticate = function(req, options) {
-  var token = lookup(req.body, this._codeField) || lookup(req.query, this._codeField);
-  
-  var self = this;
-  this._setup(req, req.user, function(err, secret, period) {
-=======
 Strategy.prototype.authenticate = function (req, options) {
   var token = lookup(req.body, this._codeField) || lookup(req.query, this._codeField);
 
   var self = this;
   this._setup(req, req.user, function (err, secret, period) {
->>>>>>> 1d27ed66
     if (err) { return self.error(err); }
 
 		// Create a new TOTP object.
@@ -105,20 +92,12 @@
 
 		if (delta === null) {
 			return self.fail();
-<<<<<<< HEAD
-		}	    
-
-    return self.success(req.user);
-  });
-    
-=======
 		}	 
 
     return self.success(req.user);
   });
 
 
->>>>>>> 1d27ed66
   function lookup(obj, field) {
     if (!obj) { return null; }
     var chain = field.split(']').join('').split('[');
